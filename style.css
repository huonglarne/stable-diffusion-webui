--- conflicted
+++ resolved
@@ -1,819 +1,817 @@
-.container {
-    max-width: 100%;
-}
-
-#txt2img_token_counter {
-    height: 0px;
-}
-
-#img2img_token_counter {
-    height: 0px;
-}
-
-#sh{
-    min-width: 2em;
-    min-height: 2em;
-    max-width: 2em;
-    max-height: 2em;
-    flex-grow: 0;
-    padding-left: 0.25em;
-    padding-right: 0.25em;
-    margin: 0.1em 0;
-    opacity: 0%;
-    cursor: default;
-}
-
-.output-html p {margin: 0 0.5em;}
-
-.row > *,
-.row > .gr-form > * {
-    min-width: min(120px, 100%);
-    flex: 1 1 0%;
-}
-
-.performance {
-    font-size: 0.85em;
-    color: #444;
-}
-
-.performance p{
-    display: inline-block;
-}
-
-.performance .time {
-    margin-right: 0;
-}
-
-.performance .vram {
-}
-
-#txt2img_generate, #img2img_generate {
-    min-height: 4.5em;
-}
-
-@media screen and (min-width: 2500px) {
-    #txt2img_gallery, #img2img_gallery {
-        min-height: 768px;
-    }
-}
-
-#txt2img_gallery img, #img2img_gallery img{
-    object-fit: scale-down;
-}
-
-.justify-center.overflow-x-scroll {
-    justify-content: left;
-}
-
-.justify-center.overflow-x-scroll button:first-of-type {
-    margin-left: auto;
-}
-
-.justify-center.overflow-x-scroll button:last-of-type {
-    margin-right: auto;
-}
-
-[id$=_random_seed], [id$=_random_subseed], [id$=_reuse_seed], [id$=_reuse_subseed], #open_folder{
-    min-width: 2.3em;
-    height: 2.5em;
-    flex-grow: 0;
-    padding-left: 0.25em;
-    padding-right: 0.25em;
-}
-
-#hidden_element{
-    display: none;
-}
-
-[id$=_seed_row], [id$=_subseed_row]{
-    gap: 0.5rem;
-    padding: 0.6em;
-}
-
-[id$=_subseed_show_box]{
-    min-width: auto;
-    flex-grow: 0;
-}
-
-[id$=_subseed_show_box] > div{
-    border: 0;
-    height: 100%;
-}
-
-[id$=_subseed_show]{
-    min-width: auto;
-    flex-grow: 0;
-    padding: 0;
-}
-
-[id$=_subseed_show] label{
-    height: 100%;
-}
-
-#roll_col{
-    min-width: unset !important;
-    flex-grow: 0 !important;
-    padding: 0.4em 0;
-    gap: 0;
-}
-
-#roll_col > button {
-    min-width: 2em;
-    min-height: 2em;
-    max-width: 2em;
-    max-height: 2em;
-    flex-grow: 0;
-    padding-left: 0.25em;
-    padding-right: 0.25em;
-    margin: 0.1em 0;
-}
-
-#interrogate_col{
-    min-width: 0 !important;
-    max-width: 8em !important;
-}
-#interrogate, #deepbooru{
-    margin: 0em 0.25em 0.9em 0.25em;
-    min-width: 8em;
-    max-width: 8em;
-}
-
-#style_pos_col, #style_neg_col{
-    min-width: 8em !important;
-}
-
-#txt2img_styles, #img2img_styles{
-    margin-top: 1em;
-}
-
-#txt2img_styles ul, #img2img_styles ul{
-    max-height: 35em;
-}
-
-.gr-form{
-    background: transparent;
-}
-
-.my-4{
-    margin-top: 0;
-    margin-bottom: 0;
-}
-
-#toprow div.gr-box, #toprow div.gr-form{
-    border: none;
-    gap: 0;
-    background: transparent;
-    box-shadow: none;
-}
-#toprow div{
-    gap: 0;
-}
-
-#resize_mode{
-    flex: 1.5;
-}
-
-button{
-    align-self: stretch !important;
-}
-
-.overflow-hidden, .gr-panel{
-    overflow: visible !important;
-}
-
-#x_type, #y_type{
-    max-width: 10em;
-}
-
-#txt2img_preview, #img2img_preview, #ti_preview{
-    position: absolute;
-    width: 320px;
-    left: 0;
-    right: 0;
-    margin-left: auto;
-    margin-right: auto;
-    margin-top: 34px;
-    z-index: 100;
-    border: none;
-    border-top-left-radius: 0;
-    border-top-right-radius: 0;
-}
-
-@media screen and (min-width: 768px) {
-    #txt2img_preview, #img2img_preview, #ti_preview {
-        position: absolute;
-    }
-}
-
-@media screen and (max-width: 767px) {
-    #txt2img_preview, #img2img_preview, #ti_preview {
-        position: relative;
-    }
-}
-
-#txt2img_preview div.left-0.top-0, #img2img_preview div.left-0.top-0, #ti_preview div.left-0.top-0{
-    display: none;
-}
-
-fieldset span.text-gray-500, .gr-block.gr-box span.text-gray-500,  label.block span{
-    position: absolute;
-    top: -0.7em;
-    line-height: 1.2em;
-    padding: 0;
-    margin: 0 0.5em;
-
-    background-color: white;
-    box-shadow:  6px 0 6px 0px white, -6px 0 6px 0px white;
-
-    z-index: 300;
-}
-
-.dark fieldset span.text-gray-500, .dark .gr-block.gr-box span.text-gray-500, .dark label.block span{
-    background-color: rgb(31, 41, 55);
-    box-shadow: none;
-    border: 1px solid rgba(128, 128, 128, 0.1);
-    border-radius: 6px;
-    padding: 0.1em 0.5em;
-}
-
-#txt2img_column_batch, #img2img_column_batch{
-    min-width: min(13.5em, 100%) !important;
-}
-
-#settings fieldset span.text-gray-500, #settings .gr-block.gr-box span.text-gray-500, #settings label.block span{
-    position: relative;
-    border: none;
-    margin-right: 8em;
-}
-
-#settings .gr-panel div.flex-col div.justify-between div{
-    position: relative;
-    z-index: 200;
-}
-
-#settings{
-    display: block;
-}
-
-#settings > div{
-    border: none;
-    margin-left: 10em;
-}
-
-#settings > div.flex-wrap{
-    float: left;
-    display: block;
-    margin-left: 0;
-    width: 10em;
-}
-
-#settings > div.flex-wrap button{
-    display: block;
-    border: none;
-    text-align: left;
-}
-
-#settings_result{
-    height: 1.4em;
-    margin: 0 1.2em;
-}
-
-input[type="range"]{
-    margin: 0.5em 0 -0.3em 0;
-}
-
-#mask_bug_info {
-  text-align: center;
-  display: block;
-  margin-top: -0.75em;
-  margin-bottom: -0.75em;
-}
-
-#txt2img_negative_prompt, #img2img_negative_prompt{
-}
-
-/* gradio 3.8 adds opacity to progressbar which makes it blink; disable it here */
-.transition.opacity-20 {
-  opacity: 1 !important;
-}
-
-/* more gradio's garbage cleanup */
-.min-h-\[4rem\] {
-  min-height: unset !important;
-}
-
-.progressDiv{
-    position: absolute;
-    height: 20px;
-    top: -20px;
-    background: #b4c0cc;
-    border-radius: 3px !important;
-}
-
-.dark .progressDiv{
-    background: #424c5b;
-}
-
-.progressDiv .progress{
-    width: 0%;
-    height: 20px;
-    background: #0060df;
-    color: white;
-    font-weight: bold;
-    line-height: 20px;
-    padding: 0 8px 0 0;
-    text-align: right;
-    border-radius: 3px;
-    overflow: visible;
-    white-space: nowrap;
-    padding: 0 0.5em;
-}
-
-.livePreview{
-    position: absolute;
-    z-index: 300;
-    background-color: white;
-    margin: -4px;
-}
-
-.dark .livePreview{
-    background-color: rgb(17 24 39 / var(--tw-bg-opacity));
-}
-
-.livePreview img{
-    position: absolute;
-    object-fit: contain;
-    width: 100%;
-    height: 100%;
-}
-
-#lightboxModal{
-  display: none;
-  position: fixed;
-  z-index: 1001;
-  padding-top: 100px;
-  left: 0;
-  top: 0;
-  width: 100%;
-  height: 100%;
-  overflow: auto;
-  background-color: rgba(20, 20, 20, 0.95);
-  user-select: none;
-  -webkit-user-select: none;
-}
-
-.modalControls {
-    display: grid;
-    grid-template-columns: 32px 32px 32px 1fr 32px;
-    grid-template-areas: "zoom tile save space close";
-    position: absolute;
-    top: 0;
-    left: 0;
-    right: 0;
-    padding: 16px;
-    gap: 16px;
-    background-color: rgba(0,0,0,0.2);
-}
-
-.modalClose {
-    grid-area: close;
-}
-
-.modalZoom {
-    grid-area: zoom;
-}
-
-.modalSave {
-    grid-area: save;
-}
-
-.modalTileImage {
-    grid-area: tile;
-}
-
-.modalClose,
-.modalZoom,
-.modalTileImage {
-  color: white;
-  font-size: 35px;
-  font-weight: bold;
-  cursor: pointer;
-}
-
-.modalSave {
-    color: white;
-    font-size: 28px;
-    margin-top: 8px;
-    font-weight: bold;
-    cursor: pointer;
-}
-
-.modalClose:hover,
-.modalClose:focus,
-.modalSave:hover,
-.modalSave:focus,
-.modalZoom:hover,
-.modalZoom:focus {
-  color: #999;
-  text-decoration: none;
-  cursor: pointer;
-}
-
-#modalImage {
-    display: block;
-    margin-left: auto;
-    margin-right: auto;
-    margin-top: auto;
-    width: auto;
-}
-
-.modalImageFullscreen {
-    object-fit: contain;
-    height: 90%;
-}
-
-.modalPrev,
-.modalNext {
-  cursor: pointer;
-  position: absolute;
-  top: 50%;
-  width: auto;
-  padding: 16px;
-  margin-top: -50px;
-  color: white;
-  font-weight: bold;
-  font-size: 20px;
-  transition: 0.6s ease;
-  border-radius: 0 3px 3px 0;
-  user-select: none;
-  -webkit-user-select: none;
-}
-
-.modalNext {
-  right: 0;
-  border-radius: 3px 0 0 3px;
-}
-
-.modalPrev:hover,
-.modalNext:hover {
-  background-color: rgba(0, 0, 0, 0.8);
-}
-
-#imageARPreview{
-    position:absolute;
-    top:0px;
-    left:0px;
-    border:2px solid red;
-    background:rgba(255, 0, 0, 0.3);
-    z-index: 900;
-    pointer-events:none;
-    display:none
-}
-
-#txt2img_generate_box, #img2img_generate_box{
-    position: relative;
-}
-
-#txt2img_interrupt, #img2img_interrupt, #txt2img_skip, #img2img_skip{
-    position: absolute;
-    width: 50%;
-    height: 100%;
-    background: #b4c0cc;
-    display: none;
-}
-
-#txt2img_interrupt, #img2img_interrupt{
-    left: 0;
-    border-radius: 0.5rem 0 0 0.5rem;
-}
-#txt2img_skip, #img2img_skip{
-    right: 0;
-    border-radius: 0 0.5rem 0.5rem 0;
-}
-
-.red {
-	color: red;
-}
-
-.gallery-item {
-    --tw-bg-opacity: 0 !important;
-}
-
-#context-menu{
-    z-index:9999;
-    position:absolute;
-    display:block;
-    padding:0px 0;
-    border:2px solid #a55000;
-    border-radius:8px;
-    box-shadow:1px 1px 2px #CE6400;
-    width: 200px;
-}
-
-.context-menu-items{
-    list-style: none;
-    margin: 0;
-    padding: 0;
-}
-
-.context-menu-items a{
-    display:block;
-    padding:5px;
-    cursor:pointer;
-}
-
-.context-menu-items a:hover{
-    background: #a55000;
-}
-
-#quicksettings {
-    gap: 0.4em;
-}
-
-#quicksettings > div{
-    max-width: 24em;
-    min-width: 24em;
-    padding: 0;
-    border: none;
-    box-shadow: none;
-    background: none;
-}
-
-#quicksettings > div > div > div > label > span {
-    position: relative;
-    margin-right: 9em;
-    margin-bottom: -1em;
-}
-
-canvas[key="mask"] {
-    z-index: 12 !important;
-    filter: invert();
-    mix-blend-mode: multiply;
-    pointer-events: none;
-}
-
-
-/* gradio 3.4.1 stuff for editable scrollbar values */
-.gr-box > div > div > input.gr-text-input{
-    position: absolute;
-    right: 0.5em;
-    top: -0.6em;
-    z-index: 400;
-    width: 8em;
-}
-#quicksettings .gr-box > div > div > input.gr-text-input {
-  top: -1.12em;
-}
-
-.row.gr-compact{
-    overflow: visible;
-}
-
-#img2img_image, #img2img_image > .h-60, #img2img_image > .h-60 > div, #img2img_image > .h-60 > div > img,
-#img2img_sketch, #img2img_sketch > .h-60, #img2img_sketch > .h-60 > div, #img2img_sketch > .h-60 > div > img,
-#img2maskimg, #img2maskimg > .h-60, #img2maskimg > .h-60 > div, #img2maskimg > .h-60 > div > img,
-#inpaint_sketch, #inpaint_sketch > .h-60, #inpaint_sketch > .h-60 > div, #inpaint_sketch > .h-60 > div > img
-{
-    height: 480px !important;
-    max-height: 480px !important;
-    min-height: 480px !important;
-}
-
-/* Extensions */
-
-#tab_extensions table``{
-    border-collapse: collapse;
-}
-
-#tab_extensions table td, #tab_extensions table th{
-    border: 1px solid #ccc;
-    padding: 0.25em 0.5em;
-}
-
-#tab_extensions table input[type="checkbox"]{
-    margin-right: 0.5em;
-}
-
-#tab_extensions button{
-    max-width: 16em;
-}
-
-#tab_extensions input[disabled="disabled"]{
-    opacity: 0.5;
-}
-
-.extension-tag{
-    font-weight: bold;
-    font-size: 95%;
-}
-
-#available_extensions .info{
-    margin: 0;
-}
-
-#available_extensions .date_added{
-    opacity: 0.85;
-    font-size: 90%;
-}
-
-#image_buttons_txt2img button, #image_buttons_img2img button, #image_buttons_extras button{
-    min-width: auto;
-    padding-left: 0.5em;
-    padding-right: 0.5em;
-}
-
-.gr-form{
-    background-color: white;
-}
-
-.dark .gr-form{
-    background-color: rgb(31 41 55 / var(--tw-bg-opacity));
-}
-
-.gr-button-tool{
-    max-width: 2.5em;
-    min-width: 2.5em !important;
-    height: 2.4em;
-<<<<<<< HEAD
-    margin: 0.55em 0.7em 0.55em 0;
-=======
-    margin: 1.6em 0 0 0;
->>>>>>> 865228a8
-}
-
-#quicksettings .gr-button-tool{
-    margin: 0;
-}
-
-
-#img2img_settings > div.gr-form, #txt2img_settings > div.gr-form {
-    padding-top: 0.9em;
-}
-
-#img2img_settings div.gr-form .gr-form, #txt2img_settings div.gr-form .gr-form, #train_tabs div.gr-form .gr-form{
-    border: none;
-    padding-bottom: 0.5em;
-}
-
-footer {
-    display: none !important;
-}
-
-#footer{
-    text-align: center;
-}
-
-#footer div{
-    display: inline-block;
-}
-
-#footer .versions{
-    font-size: 85%;
-    opacity: 0.85;
-}
-
-#txtimg_hr_finalres{
-    min-height: 0 !important;
-    padding: .625rem .75rem;
-    margin-left: -0.75em
-
-}
-
-#txtimg_hr_finalres .resolution{
-    font-weight: bold;
-}
-
-#txt2img_checkboxes, #img2img_checkboxes{
-    margin-bottom: 0.5em;
-}
-#txt2img_checkboxes > div > div, #img2img_checkboxes > div > div{
-    flex: 0;
-    white-space: nowrap;
-    min-width: auto;
-}
-
-.inactive{
-    opacity: 0.5;
-}
-
-<<<<<<< HEAD
-#mode_img2img > div > div{
-    gap: 0 !important;
-}
-
-[id*='img2img_copy_to_'] {
-    border: none;
-}
-
-[id*='img2img_copy_to_'] > button {
-}
-
-[id*='img2img_label_copy_to_'] {
-    font-size: 1.0em;
-    font-weight: bold;
-    text-align: center;
-    line-height: 2.4em;
-=======
-.gr-compact {
-    border: none;
-    padding-top: 1em;
-}
-
-.dark .gr-compact{
-    background-color: rgb(31 41 55 / var(--tw-bg-opacity));
-    margin-left: 0.8em;
-}
-
-.gr-compact > *{
-    margin-top: 0.5em !important;
-}
-
-.gr-compact .gr-block, .gr-compact .gr-form{
-    border: none;
-    box-shadow: none;
-}
-
-.gr-compact .gr-box{
-    border-radius: .5rem !important;
-    border-width: 1px !important;
->>>>>>> 865228a8
-}
-
-/* The following handles localization for right-to-left (RTL) languages like Arabic.
-The rtl media type will only be activated by the logic in javascript/localization.js.
-If you change anything above, you need to make sure it is RTL compliant by just running
-your changes through converters like https://cssjanus.github.io/ or https://rtlcss.com/.
-Then, you will need to add the RTL counterpart only if needed in the rtl section below.*/
-@media rtl {
-    /* this part was added manually */
-    :host {
-        direction: rtl;
-    }
-    select, .file-preview, .gr-text-input, .output-html:has(.performance), #ti_progress {
-        direction: ltr;
-    }
-    #script_list > label > select,
-    #x_type > label > select,
-    #y_type > label > select {
-        direction: rtl;
-    }
-    .gr-radio, .gr-checkbox{
-        margin-left: 0.25em;
-    }
-
-    /* automatically generated with few manual modifications */
-    .performance .time {
-        margin-right: unset;
-        margin-left: 0;
-    }
-    .justify-center.overflow-x-scroll {
-        justify-content: right;
-    }
-    .justify-center.overflow-x-scroll button:first-of-type {
-        margin-left: unset;
-        margin-right: auto;
-    }
-    .justify-center.overflow-x-scroll button:last-of-type {
-        margin-right: unset;
-        margin-left: auto;
-    }
-    #settings fieldset span.text-gray-500, #settings .gr-block.gr-box span.text-gray-500, #settings label.block span{
-        margin-right: unset;
-        margin-left: 8em;
-    }
-    #txt2img_progressbar, #img2img_progressbar, #ti_progressbar{
-        right: unset;
-        left: 0;
-    }
-    .progressDiv .progress{
-        padding: 0 0 0 8px;
-        text-align: left;
-    }
-    #lightboxModal{
-        left: unset;
-        right: 0;
-    }
-    .modalPrev, .modalNext{
-        border-radius: 3px 0 0 3px;
-    }
-    .modalNext {
-        right: unset;
-        left: 0;
-        border-radius: 0 3px 3px 0;
-    }
-    #imageARPreview{
-        left:unset;
-        right:0px;
-    }
-    #txt2img_skip, #img2img_skip{
-        right: unset;
-        left: 0px;
-    }
-    #context-menu{
-        box-shadow:-1px 1px 2px #CE6400;
-    }
-    .gr-box > div > div > input.gr-text-input{
-        right: unset;
-        left: 0.5em;
-    }
-}+.container {
+    max-width: 100%;
+}
+
+#txt2img_token_counter {
+    height: 0px;
+}
+
+#img2img_token_counter {
+    height: 0px;
+}
+
+#sh{
+    min-width: 2em;
+    min-height: 2em;
+    max-width: 2em;
+    max-height: 2em;
+    flex-grow: 0;
+    padding-left: 0.25em;
+    padding-right: 0.25em;
+    margin: 0.1em 0;
+    opacity: 0%;
+    cursor: default;
+}
+
+.output-html p {margin: 0 0.5em;}
+
+.row > *,
+.row > .gr-form > * {
+    min-width: min(120px, 100%);
+    flex: 1 1 0%;
+}
+
+.performance {
+    font-size: 0.85em;
+    color: #444;
+}
+
+.performance p{
+    display: inline-block;
+}
+
+.performance .time {
+    margin-right: 0;
+}
+
+.performance .vram {
+}
+
+#txt2img_generate, #img2img_generate {
+    min-height: 4.5em;
+}
+
+@media screen and (min-width: 2500px) {
+    #txt2img_gallery, #img2img_gallery {
+        min-height: 768px;
+    }
+}
+
+#txt2img_gallery img, #img2img_gallery img{
+    object-fit: scale-down;
+}
+
+.justify-center.overflow-x-scroll {
+    justify-content: left;
+}
+
+.justify-center.overflow-x-scroll button:first-of-type {
+    margin-left: auto;
+}
+
+.justify-center.overflow-x-scroll button:last-of-type {
+    margin-right: auto;
+}
+
+[id$=_random_seed], [id$=_random_subseed], [id$=_reuse_seed], [id$=_reuse_subseed], #open_folder{
+    min-width: 2.3em;
+    height: 2.5em;
+    flex-grow: 0;
+    padding-left: 0.25em;
+    padding-right: 0.25em;
+}
+
+#hidden_element{
+    display: none;
+}
+
+[id$=_seed_row], [id$=_subseed_row]{
+    gap: 0.5rem;
+    padding: 0.6em;
+}
+
+[id$=_subseed_show_box]{
+    min-width: auto;
+    flex-grow: 0;
+}
+
+[id$=_subseed_show_box] > div{
+    border: 0;
+    height: 100%;
+}
+
+[id$=_subseed_show]{
+    min-width: auto;
+    flex-grow: 0;
+    padding: 0;
+}
+
+[id$=_subseed_show] label{
+    height: 100%;
+}
+
+#roll_col{
+    min-width: unset !important;
+    flex-grow: 0 !important;
+    padding: 0.4em 0;
+    gap: 0;
+}
+
+#roll_col > button {
+    min-width: 2em;
+    min-height: 2em;
+    max-width: 2em;
+    max-height: 2em;
+    flex-grow: 0;
+    padding-left: 0.25em;
+    padding-right: 0.25em;
+    margin: 0.1em 0;
+}
+
+#interrogate_col{
+    min-width: 0 !important;
+    max-width: 8em !important;
+}
+#interrogate, #deepbooru{
+    margin: 0em 0.25em 0.9em 0.25em;
+    min-width: 8em;
+    max-width: 8em;
+}
+
+#style_pos_col, #style_neg_col{
+    min-width: 8em !important;
+}
+
+#txt2img_styles, #img2img_styles{
+    margin-top: 1em;
+}
+
+#txt2img_styles ul, #img2img_styles ul{
+    max-height: 35em;
+}
+
+.gr-form{
+    background: transparent;
+}
+
+.my-4{
+    margin-top: 0;
+    margin-bottom: 0;
+}
+
+#toprow div.gr-box, #toprow div.gr-form{
+    border: none;
+    gap: 0;
+    background: transparent;
+    box-shadow: none;
+}
+#toprow div{
+    gap: 0;
+}
+
+#resize_mode{
+    flex: 1.5;
+}
+
+button{
+    align-self: stretch !important;
+}
+
+.overflow-hidden, .gr-panel{
+    overflow: visible !important;
+}
+
+#x_type, #y_type{
+    max-width: 10em;
+}
+
+#txt2img_preview, #img2img_preview, #ti_preview{
+    position: absolute;
+    width: 320px;
+    left: 0;
+    right: 0;
+    margin-left: auto;
+    margin-right: auto;
+    margin-top: 34px;
+    z-index: 100;
+    border: none;
+    border-top-left-radius: 0;
+    border-top-right-radius: 0;
+}
+
+@media screen and (min-width: 768px) {
+    #txt2img_preview, #img2img_preview, #ti_preview {
+        position: absolute;
+    }
+}
+
+@media screen and (max-width: 767px) {
+    #txt2img_preview, #img2img_preview, #ti_preview {
+        position: relative;
+    }
+}
+
+#txt2img_preview div.left-0.top-0, #img2img_preview div.left-0.top-0, #ti_preview div.left-0.top-0{
+    display: none;
+}
+
+fieldset span.text-gray-500, .gr-block.gr-box span.text-gray-500,  label.block span{
+    position: absolute;
+    top: -0.7em;
+    line-height: 1.2em;
+    padding: 0;
+    margin: 0 0.5em;
+
+    background-color: white;
+    box-shadow:  6px 0 6px 0px white, -6px 0 6px 0px white;
+
+    z-index: 300;
+}
+
+.dark fieldset span.text-gray-500, .dark .gr-block.gr-box span.text-gray-500, .dark label.block span{
+    background-color: rgb(31, 41, 55);
+    box-shadow: none;
+    border: 1px solid rgba(128, 128, 128, 0.1);
+    border-radius: 6px;
+    padding: 0.1em 0.5em;
+}
+
+#txt2img_column_batch, #img2img_column_batch{
+    min-width: min(13.5em, 100%) !important;
+}
+
+#settings fieldset span.text-gray-500, #settings .gr-block.gr-box span.text-gray-500, #settings label.block span{
+    position: relative;
+    border: none;
+    margin-right: 8em;
+}
+
+#settings .gr-panel div.flex-col div.justify-between div{
+    position: relative;
+    z-index: 200;
+}
+
+#settings{
+    display: block;
+}
+
+#settings > div{
+    border: none;
+    margin-left: 10em;
+}
+
+#settings > div.flex-wrap{
+    float: left;
+    display: block;
+    margin-left: 0;
+    width: 10em;
+}
+
+#settings > div.flex-wrap button{
+    display: block;
+    border: none;
+    text-align: left;
+}
+
+#settings_result{
+    height: 1.4em;
+    margin: 0 1.2em;
+}
+
+input[type="range"]{
+    margin: 0.5em 0 -0.3em 0;
+}
+
+#mask_bug_info {
+  text-align: center;
+  display: block;
+  margin-top: -0.75em;
+  margin-bottom: -0.75em;
+}
+
+#txt2img_negative_prompt, #img2img_negative_prompt{
+}
+
+/* gradio 3.8 adds opacity to progressbar which makes it blink; disable it here */
+.transition.opacity-20 {
+  opacity: 1 !important;
+}
+
+/* more gradio's garbage cleanup */
+.min-h-\[4rem\] {
+  min-height: unset !important;
+}
+
+.progressDiv{
+    position: absolute;
+    height: 20px;
+    top: -20px;
+    background: #b4c0cc;
+    border-radius: 3px !important;
+}
+
+.dark .progressDiv{
+    background: #424c5b;
+}
+
+.progressDiv .progress{
+    width: 0%;
+    height: 20px;
+    background: #0060df;
+    color: white;
+    font-weight: bold;
+    line-height: 20px;
+    padding: 0 8px 0 0;
+    text-align: right;
+    border-radius: 3px;
+    overflow: visible;
+    white-space: nowrap;
+    padding: 0 0.5em;
+}
+
+.livePreview{
+    position: absolute;
+    z-index: 300;
+    background-color: white;
+    margin: -4px;
+}
+
+.dark .livePreview{
+    background-color: rgb(17 24 39 / var(--tw-bg-opacity));
+}
+
+.livePreview img{
+    position: absolute;
+    object-fit: contain;
+    width: 100%;
+    height: 100%;
+}
+
+#lightboxModal{
+  display: none;
+  position: fixed;
+  z-index: 1001;
+  padding-top: 100px;
+  left: 0;
+  top: 0;
+  width: 100%;
+  height: 100%;
+  overflow: auto;
+  background-color: rgba(20, 20, 20, 0.95);
+  user-select: none;
+  -webkit-user-select: none;
+}
+
+.modalControls {
+    display: grid;
+    grid-template-columns: 32px 32px 32px 1fr 32px;
+    grid-template-areas: "zoom tile save space close";
+    position: absolute;
+    top: 0;
+    left: 0;
+    right: 0;
+    padding: 16px;
+    gap: 16px;
+    background-color: rgba(0,0,0,0.2);
+}
+
+.modalClose {
+    grid-area: close;
+}
+
+.modalZoom {
+    grid-area: zoom;
+}
+
+.modalSave {
+    grid-area: save;
+}
+
+.modalTileImage {
+    grid-area: tile;
+}
+
+.modalClose,
+.modalZoom,
+.modalTileImage {
+  color: white;
+  font-size: 35px;
+  font-weight: bold;
+  cursor: pointer;
+}
+
+.modalSave {
+    color: white;
+    font-size: 28px;
+    margin-top: 8px;
+    font-weight: bold;
+    cursor: pointer;
+}
+
+.modalClose:hover,
+.modalClose:focus,
+.modalSave:hover,
+.modalSave:focus,
+.modalZoom:hover,
+.modalZoom:focus {
+  color: #999;
+  text-decoration: none;
+  cursor: pointer;
+}
+
+#modalImage {
+    display: block;
+    margin-left: auto;
+    margin-right: auto;
+    margin-top: auto;
+    width: auto;
+}
+
+.modalImageFullscreen {
+    object-fit: contain;
+    height: 90%;
+}
+
+.modalPrev,
+.modalNext {
+  cursor: pointer;
+  position: absolute;
+  top: 50%;
+  width: auto;
+  padding: 16px;
+  margin-top: -50px;
+  color: white;
+  font-weight: bold;
+  font-size: 20px;
+  transition: 0.6s ease;
+  border-radius: 0 3px 3px 0;
+  user-select: none;
+  -webkit-user-select: none;
+}
+
+.modalNext {
+  right: 0;
+  border-radius: 3px 0 0 3px;
+}
+
+.modalPrev:hover,
+.modalNext:hover {
+  background-color: rgba(0, 0, 0, 0.8);
+}
+
+#imageARPreview{
+    position:absolute;
+    top:0px;
+    left:0px;
+    border:2px solid red;
+    background:rgba(255, 0, 0, 0.3);
+    z-index: 900;
+    pointer-events:none;
+    display:none
+}
+
+#txt2img_generate_box, #img2img_generate_box{
+    position: relative;
+}
+
+#txt2img_interrupt, #img2img_interrupt, #txt2img_skip, #img2img_skip{
+    position: absolute;
+    width: 50%;
+    height: 100%;
+    background: #b4c0cc;
+    display: none;
+}
+
+#txt2img_interrupt, #img2img_interrupt{
+    left: 0;
+    border-radius: 0.5rem 0 0 0.5rem;
+}
+#txt2img_skip, #img2img_skip{
+    right: 0;
+    border-radius: 0 0.5rem 0.5rem 0;
+}
+
+.red {
+	color: red;
+}
+
+.gallery-item {
+    --tw-bg-opacity: 0 !important;
+}
+
+#context-menu{
+    z-index:9999;
+    position:absolute;
+    display:block;
+    padding:0px 0;
+    border:2px solid #a55000;
+    border-radius:8px;
+    box-shadow:1px 1px 2px #CE6400;
+    width: 200px;
+}
+
+.context-menu-items{
+    list-style: none;
+    margin: 0;
+    padding: 0;
+}
+
+.context-menu-items a{
+    display:block;
+    padding:5px;
+    cursor:pointer;
+}
+
+.context-menu-items a:hover{
+    background: #a55000;
+}
+
+#quicksettings {
+    gap: 0.4em;
+}
+
+#quicksettings > div{
+    max-width: 24em;
+    min-width: 24em;
+    padding: 0;
+    border: none;
+    box-shadow: none;
+    background: none;
+}
+
+#quicksettings > div > div > div > label > span {
+    position: relative;
+    margin-right: 9em;
+    margin-bottom: -1em;
+}
+
+canvas[key="mask"] {
+    z-index: 12 !important;
+    filter: invert();
+    mix-blend-mode: multiply;
+    pointer-events: none;
+}
+
+
+/* gradio 3.4.1 stuff for editable scrollbar values */
+.gr-box > div > div > input.gr-text-input{
+    position: absolute;
+    right: 0.5em;
+    top: -0.6em;
+    z-index: 400;
+    width: 8em;
+}
+#quicksettings .gr-box > div > div > input.gr-text-input {
+  top: -1.12em;
+}
+
+.row.gr-compact{
+    overflow: visible;
+}
+
+#img2img_image, #img2img_image > .h-60, #img2img_image > .h-60 > div, #img2img_image > .h-60 > div > img,
+#img2img_sketch, #img2img_sketch > .h-60, #img2img_sketch > .h-60 > div, #img2img_sketch > .h-60 > div > img,
+#img2maskimg, #img2maskimg > .h-60, #img2maskimg > .h-60 > div, #img2maskimg > .h-60 > div > img,
+#inpaint_sketch, #inpaint_sketch > .h-60, #inpaint_sketch > .h-60 > div, #inpaint_sketch > .h-60 > div > img
+{
+    height: 480px !important;
+    max-height: 480px !important;
+    min-height: 480px !important;
+}
+
+/* Extensions */
+
+#tab_extensions table``{
+    border-collapse: collapse;
+}
+
+#tab_extensions table td, #tab_extensions table th{
+    border: 1px solid #ccc;
+    padding: 0.25em 0.5em;
+}
+
+#tab_extensions table input[type="checkbox"]{
+    margin-right: 0.5em;
+}
+
+#tab_extensions button{
+    max-width: 16em;
+}
+
+#tab_extensions input[disabled="disabled"]{
+    opacity: 0.5;
+}
+
+.extension-tag{
+    font-weight: bold;
+    font-size: 95%;
+}
+
+#available_extensions .info{
+    margin: 0;
+}
+
+#available_extensions .date_added{
+    opacity: 0.85;
+    font-size: 90%;
+}
+
+#image_buttons_txt2img button, #image_buttons_img2img button, #image_buttons_extras button{
+    min-width: auto;
+    padding-left: 0.5em;
+    padding-right: 0.5em;
+}
+
+.gr-form{
+    background-color: white;
+}
+
+.dark .gr-form{
+    background-color: rgb(31 41 55 / var(--tw-bg-opacity));
+}
+
+.gr-button-tool{
+    max-width: 2.5em;
+    min-width: 2.5em !important;
+    height: 2.4em;
+    margin: 1.6em 0.7em 0.55em 0;
+}
+
+#tab_modelmerger .gr-button-tool{
+    margin: 0.6em 0em 0.55em 0;
+}
+
+#quicksettings .gr-button-tool{
+    margin: 0;
+}
+
+
+#img2img_settings > div.gr-form, #txt2img_settings > div.gr-form {
+    padding-top: 0.9em;
+}
+
+#img2img_settings div.gr-form .gr-form, #txt2img_settings div.gr-form .gr-form, #train_tabs div.gr-form .gr-form{
+    border: none;
+    padding-bottom: 0.5em;
+}
+
+footer {
+    display: none !important;
+}
+
+#footer{
+    text-align: center;
+}
+
+#footer div{
+    display: inline-block;
+}
+
+#footer .versions{
+    font-size: 85%;
+    opacity: 0.85;
+}
+
+#txtimg_hr_finalres{
+    min-height: 0 !important;
+    padding: .625rem .75rem;
+    margin-left: -0.75em
+
+}
+
+#txtimg_hr_finalres .resolution{
+    font-weight: bold;
+}
+
+#txt2img_checkboxes, #img2img_checkboxes{
+    margin-bottom: 0.5em;
+}
+#txt2img_checkboxes > div > div, #img2img_checkboxes > div > div{
+    flex: 0;
+    white-space: nowrap;
+    min-width: auto;
+}
+
+.inactive{
+    opacity: 0.5;
+}
+
+.gr-compact {
+    border: none;
+}
+
+.dark .gr-compact{
+    background-color: rgb(31 41 55 / var(--tw-bg-opacity));
+    margin-left: 0.8em;
+}
+
+.gr-compact > *{
+    margin-top: 0.5em !important;
+}
+
+.gr-compact .gr-block, .gr-compact .gr-form{
+    border: none;
+    box-shadow: none;
+}
+
+.gr-compact .gr-box{
+    border-radius: .5rem !important;
+    border-width: 1px !important;
+}
+
+#mode_img2img > div > div{
+    gap: 0 !important;
+}
+
+[id*='img2img_copy_to_'] {
+    border: none;
+}
+
+[id*='img2img_copy_to_'] > button {
+}
+
+[id*='img2img_label_copy_to_'] {
+    font-size: 1.0em;
+    font-weight: bold;
+    text-align: center;
+    line-height: 2.4em;
+}
+
+/* The following handles localization for right-to-left (RTL) languages like Arabic.
+The rtl media type will only be activated by the logic in javascript/localization.js.
+If you change anything above, you need to make sure it is RTL compliant by just running
+your changes through converters like https://cssjanus.github.io/ or https://rtlcss.com/.
+Then, you will need to add the RTL counterpart only if needed in the rtl section below.*/
+@media rtl {
+    /* this part was added manually */
+    :host {
+        direction: rtl;
+    }
+    select, .file-preview, .gr-text-input, .output-html:has(.performance), #ti_progress {
+        direction: ltr;
+    }
+    #script_list > label > select,
+    #x_type > label > select,
+    #y_type > label > select {
+        direction: rtl;
+    }
+    .gr-radio, .gr-checkbox{
+        margin-left: 0.25em;
+    }
+
+    /* automatically generated with few manual modifications */
+    .performance .time {
+        margin-right: unset;
+        margin-left: 0;
+    }
+    .justify-center.overflow-x-scroll {
+        justify-content: right;
+    }
+    .justify-center.overflow-x-scroll button:first-of-type {
+        margin-left: unset;
+        margin-right: auto;
+    }
+    .justify-center.overflow-x-scroll button:last-of-type {
+        margin-right: unset;
+        margin-left: auto;
+    }
+    #settings fieldset span.text-gray-500, #settings .gr-block.gr-box span.text-gray-500, #settings label.block span{
+        margin-right: unset;
+        margin-left: 8em;
+    }
+    #txt2img_progressbar, #img2img_progressbar, #ti_progressbar{
+        right: unset;
+        left: 0;
+    }
+    .progressDiv .progress{
+        padding: 0 0 0 8px;
+        text-align: left;
+    }
+    #lightboxModal{
+        left: unset;
+        right: 0;
+    }
+    .modalPrev, .modalNext{
+        border-radius: 3px 0 0 3px;
+    }
+    .modalNext {
+        right: unset;
+        left: 0;
+        border-radius: 0 3px 3px 0;
+    }
+    #imageARPreview{
+        left:unset;
+        right:0px;
+    }
+    #txt2img_skip, #img2img_skip{
+        right: unset;
+        left: 0px;
+    }
+    #context-menu{
+        box-shadow:-1px 1px 2px #CE6400;
+    }
+    .gr-box > div > div > input.gr-text-input{
+        right: unset;
+        left: 0.5em;
+    }
+}