--- conflicted
+++ resolved
@@ -207,15 +207,11 @@
     return res
 }
 
-<<<<<<< HEAD
 function restoreProgressTxt2img(){
+    showRestoreProgressButton("txt2img", false)
     var id = localStorage.getItem("txt2img_task_id")
-=======
-function restoreProgressTxt2img(x){
-    showRestoreProgressButton("txt2img", false)
 
     id = localStorage.getItem("txt2img_task_id")
->>>>>>> b463b8a1
 
     if(id) {
         requestProgress(id, gradioApp().getElementById('txt2img_gallery_container'), gradioApp().getElementById('txt2img_gallery'), function(){
@@ -225,15 +221,11 @@
 
     return id
 }
-<<<<<<< HEAD
+
 function restoreProgressImg2img(){
+    showRestoreProgressButton("img2img", false)
+    
     var id = localStorage.getItem("img2img_task_id")
-=======
-function restoreProgressImg2img(x){
-    showRestoreProgressButton("img2img", false)
-
-    id = localStorage.getItem("img2img_task_id")
->>>>>>> b463b8a1
 
     if(id) {
         requestProgress(id, gradioApp().getElementById('img2img_gallery_container'), gradioApp().getElementById('img2img_gallery'), function(){
