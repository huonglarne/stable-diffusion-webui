import inspect
from collections import namedtuple
from typing import Optional, Dict, Any

from fastapi import FastAPI
from gradio import Blocks

<<<<<<< HEAD
from modules import timer
=======
from modules import errors
>>>>>>> 36888092


def report_exception(c, job):
    errors.report(f"Error executing callback {job} for {c.script}", exc_info=True)


class ImageSaveParams:
    def __init__(self, image, p, filename, pnginfo):
        self.image = image
        """the PIL image itself"""

        self.p = p
        """p object with processing parameters; either StableDiffusionProcessing or an object with same fields"""

        self.filename = filename
        """name of file that the image would be saved to"""

        self.pnginfo = pnginfo
        """dictionary with parameters for image's PNG info data; infotext will have the key 'parameters'"""


class CFGDenoiserParams:
    def __init__(self, x, image_cond, sigma, sampling_step, total_sampling_steps, text_cond, text_uncond):
        self.x = x
        """Latent image representation in the process of being denoised"""

        self.image_cond = image_cond
        """Conditioning image"""

        self.sigma = sigma
        """Current sigma noise step value"""

        self.sampling_step = sampling_step
        """Current Sampling step number"""

        self.total_sampling_steps = total_sampling_steps
        """Total number of sampling steps planned"""

        self.text_cond = text_cond
        """ Encoder hidden states of text conditioning from prompt"""

        self.text_uncond = text_uncond
        """ Encoder hidden states of text conditioning from negative prompt"""


class CFGDenoisedParams:
    def __init__(self, x, sampling_step, total_sampling_steps, inner_model):
        self.x = x
        """Latent image representation in the process of being denoised"""

        self.sampling_step = sampling_step
        """Current Sampling step number"""

        self.total_sampling_steps = total_sampling_steps
        """Total number of sampling steps planned"""

        self.inner_model = inner_model
        """Inner model reference used for denoising"""


class AfterCFGCallbackParams:
    def __init__(self, x, sampling_step, total_sampling_steps):
        self.x = x
        """Latent image representation in the process of being denoised"""

        self.sampling_step = sampling_step
        """Current Sampling step number"""

        self.total_sampling_steps = total_sampling_steps
        """Total number of sampling steps planned"""


class UiTrainTabParams:
    def __init__(self, txt2img_preview_params):
        self.txt2img_preview_params = txt2img_preview_params


class ImageGridLoopParams:
    def __init__(self, imgs, cols, rows):
        self.imgs = imgs
        self.cols = cols
        self.rows = rows


ScriptCallback = namedtuple("ScriptCallback", ["script", "callback"])
callback_map = dict(
    callbacks_app_started=[],
    callbacks_model_loaded=[],
    callbacks_ui_tabs=[],
    callbacks_ui_train_tabs=[],
    callbacks_ui_settings=[],
    callbacks_before_image_saved=[],
    callbacks_image_saved=[],
    callbacks_cfg_denoiser=[],
    callbacks_cfg_denoised=[],
    callbacks_cfg_after_cfg=[],
    callbacks_before_component=[],
    callbacks_after_component=[],
    callbacks_image_grid=[],
    callbacks_infotext_pasted=[],
    callbacks_script_unloaded=[],
    callbacks_before_ui=[],
    callbacks_on_reload=[],
    callbacks_list_optimizers=[],
    callbacks_list_unets=[],
)


def clear_callbacks():
    for callback_list in callback_map.values():
        callback_list.clear()


def app_started_callback(demo: Optional[Blocks], app: FastAPI):
    for c in callback_map['callbacks_app_started']:
        try:
            c.callback(demo, app)
            timer.startup_timer.record(c.script)
        except Exception:
            report_exception(c, 'app_started_callback')


def app_reload_callback():
    for c in callback_map['callbacks_on_reload']:
        try:
            c.callback()
        except Exception:
            report_exception(c, 'callbacks_on_reload')


def model_loaded_callback(sd_model):
    for c in callback_map['callbacks_model_loaded']:
        try:
            c.callback(sd_model)
        except Exception:
            report_exception(c, 'model_loaded_callback')


def ui_tabs_callback():
    res = []

    for c in callback_map['callbacks_ui_tabs']:
        try:
            res += c.callback() or []
        except Exception:
            report_exception(c, 'ui_tabs_callback')

    return res


def ui_train_tabs_callback(params: UiTrainTabParams):
    for c in callback_map['callbacks_ui_train_tabs']:
        try:
            c.callback(params)
        except Exception:
            report_exception(c, 'callbacks_ui_train_tabs')


def ui_settings_callback():
    for c in callback_map['callbacks_ui_settings']:
        try:
            c.callback()
        except Exception:
            report_exception(c, 'ui_settings_callback')


def before_image_saved_callback(params: ImageSaveParams):
    for c in callback_map['callbacks_before_image_saved']:
        try:
            c.callback(params)
        except Exception:
            report_exception(c, 'before_image_saved_callback')


def image_saved_callback(params: ImageSaveParams):
    for c in callback_map['callbacks_image_saved']:
        try:
            c.callback(params)
        except Exception:
            report_exception(c, 'image_saved_callback')


def cfg_denoiser_callback(params: CFGDenoiserParams):
    for c in callback_map['callbacks_cfg_denoiser']:
        try:
            c.callback(params)
        except Exception:
            report_exception(c, 'cfg_denoiser_callback')


def cfg_denoised_callback(params: CFGDenoisedParams):
    for c in callback_map['callbacks_cfg_denoised']:
        try:
            c.callback(params)
        except Exception:
            report_exception(c, 'cfg_denoised_callback')


def cfg_after_cfg_callback(params: AfterCFGCallbackParams):
    for c in callback_map['callbacks_cfg_after_cfg']:
        try:
            c.callback(params)
        except Exception:
            report_exception(c, 'cfg_after_cfg_callback')


def before_component_callback(component, **kwargs):
    for c in callback_map['callbacks_before_component']:
        try:
            c.callback(component, **kwargs)
        except Exception:
            report_exception(c, 'before_component_callback')


def after_component_callback(component, **kwargs):
    for c in callback_map['callbacks_after_component']:
        try:
            c.callback(component, **kwargs)
        except Exception:
            report_exception(c, 'after_component_callback')


def image_grid_callback(params: ImageGridLoopParams):
    for c in callback_map['callbacks_image_grid']:
        try:
            c.callback(params)
        except Exception:
            report_exception(c, 'image_grid')


def infotext_pasted_callback(infotext: str, params: Dict[str, Any]):
    for c in callback_map['callbacks_infotext_pasted']:
        try:
            c.callback(infotext, params)
        except Exception:
            report_exception(c, 'infotext_pasted')


def script_unloaded_callback():
    for c in reversed(callback_map['callbacks_script_unloaded']):
        try:
            c.callback()
        except Exception:
            report_exception(c, 'script_unloaded')


def before_ui_callback():
    for c in reversed(callback_map['callbacks_before_ui']):
        try:
            c.callback()
        except Exception:
            report_exception(c, 'before_ui')


def list_optimizers_callback():
    res = []

    for c in callback_map['callbacks_list_optimizers']:
        try:
            c.callback(res)
        except Exception:
            report_exception(c, 'list_optimizers')

    return res


def list_unets_callback():
    res = []

    for c in callback_map['callbacks_list_unets']:
        try:
            c.callback(res)
        except Exception:
            report_exception(c, 'list_unets')

    return res


def add_callback(callbacks, fun):
    stack = [x for x in inspect.stack() if x.filename != __file__]
    filename = stack[0].filename if len(stack) > 0 else 'unknown file'

    callbacks.append(ScriptCallback(filename, fun))


def remove_current_script_callbacks():
    stack = [x for x in inspect.stack() if x.filename != __file__]
    filename = stack[0].filename if len(stack) > 0 else 'unknown file'
    if filename == 'unknown file':
        return
    for callback_list in callback_map.values():
        for callback_to_remove in [cb for cb in callback_list if cb.script == filename]:
            callback_list.remove(callback_to_remove)


def remove_callbacks_for_function(callback_func):
    for callback_list in callback_map.values():
        for callback_to_remove in [cb for cb in callback_list if cb.callback == callback_func]:
            callback_list.remove(callback_to_remove)


def on_app_started(callback):
    """register a function to be called when the webui started, the gradio `Block` component and
    fastapi `FastAPI` object are passed as the arguments"""
    add_callback(callback_map['callbacks_app_started'], callback)


def on_before_reload(callback):
    """register a function to be called just before the server reloads."""
    add_callback(callback_map['callbacks_on_reload'], callback)


def on_model_loaded(callback):
    """register a function to be called when the stable diffusion model is created; the model is
    passed as an argument; this function is also called when the script is reloaded. """
    add_callback(callback_map['callbacks_model_loaded'], callback)


def on_ui_tabs(callback):
    """register a function to be called when the UI is creating new tabs.
    The function must either return a None, which means no new tabs to be added, or a list, where
    each element is a tuple:
        (gradio_component, title, elem_id)

    gradio_component is a gradio component to be used for contents of the tab (usually gr.Blocks)
    title is tab text displayed to user in the UI
    elem_id is HTML id for the tab
    """
    add_callback(callback_map['callbacks_ui_tabs'], callback)


def on_ui_train_tabs(callback):
    """register a function to be called when the UI is creating new tabs for the train tab.
    Create your new tabs with gr.Tab.
    """
    add_callback(callback_map['callbacks_ui_train_tabs'], callback)


def on_ui_settings(callback):
    """register a function to be called before UI settings are populated; add your settings
    by using shared.opts.add_option(shared.OptionInfo(...)) """
    add_callback(callback_map['callbacks_ui_settings'], callback)


def on_before_image_saved(callback):
    """register a function to be called before an image is saved to a file.
    The callback is called with one argument:
        - params: ImageSaveParams - parameters the image is to be saved with. You can change fields in this object.
    """
    add_callback(callback_map['callbacks_before_image_saved'], callback)


def on_image_saved(callback):
    """register a function to be called after an image is saved to a file.
    The callback is called with one argument:
        - params: ImageSaveParams - parameters the image was saved with. Changing fields in this object does nothing.
    """
    add_callback(callback_map['callbacks_image_saved'], callback)


def on_cfg_denoiser(callback):
    """register a function to be called in the kdiffussion cfg_denoiser method after building the inner model inputs.
    The callback is called with one argument:
        - params: CFGDenoiserParams - parameters to be passed to the inner model and sampling state details.
    """
    add_callback(callback_map['callbacks_cfg_denoiser'], callback)


def on_cfg_denoised(callback):
    """register a function to be called in the kdiffussion cfg_denoiser method after building the inner model inputs.
    The callback is called with one argument:
        - params: CFGDenoisedParams - parameters to be passed to the inner model and sampling state details.
    """
    add_callback(callback_map['callbacks_cfg_denoised'], callback)


def on_cfg_after_cfg(callback):
    """register a function to be called in the kdiffussion cfg_denoiser method after cfg calculations are completed.
    The callback is called with one argument:
        - params: AfterCFGCallbackParams - parameters to be passed to the script for post-processing after cfg calculation.
    """
    add_callback(callback_map['callbacks_cfg_after_cfg'], callback)


def on_before_component(callback):
    """register a function to be called before a component is created.
    The callback is called with arguments:
        - component - gradio component that is about to be created.
        - **kwargs - args to gradio.components.IOComponent.__init__ function

    Use elem_id/label fields of kwargs to figure out which component it is.
    This can be useful to inject your own components somewhere in the middle of vanilla UI.
    """
    add_callback(callback_map['callbacks_before_component'], callback)


def on_after_component(callback):
    """register a function to be called after a component is created. See on_before_component for more."""
    add_callback(callback_map['callbacks_after_component'], callback)


def on_image_grid(callback):
    """register a function to be called before making an image grid.
    The callback is called with one argument:
       - params: ImageGridLoopParams - parameters to be used for grid creation. Can be modified.
    """
    add_callback(callback_map['callbacks_image_grid'], callback)


def on_infotext_pasted(callback):
    """register a function to be called before applying an infotext.
    The callback is called with two arguments:
       - infotext: str - raw infotext.
       - result: Dict[str, any] - parsed infotext parameters.
    """
    add_callback(callback_map['callbacks_infotext_pasted'], callback)


def on_script_unloaded(callback):
    """register a function to be called before the script is unloaded. Any hooks/hijacks/monkeying about that
    the script did should be reverted here"""

    add_callback(callback_map['callbacks_script_unloaded'], callback)


def on_before_ui(callback):
    """register a function to be called before the UI is created."""

    add_callback(callback_map['callbacks_before_ui'], callback)


def on_list_optimizers(callback):
    """register a function to be called when UI is making a list of cross attention optimization options.
    The function will be called with one argument, a list, and shall add objects of type modules.sd_hijack_optimizations.SdOptimization
    to it."""

    add_callback(callback_map['callbacks_list_optimizers'], callback)


def on_list_unets(callback):
    """register a function to be called when UI is making a list of alternative options for unet.
    The function will be called with one argument, a list, and shall add objects of type modules.sd_unet.SdUnetOption to it."""

    add_callback(callback_map['callbacks_list_unets'], callback)
<|MERGE_RESOLUTION|>--- conflicted
+++ resolved
@@ -1,456 +1,452 @@
-import inspect
-from collections import namedtuple
-from typing import Optional, Dict, Any
-
-from fastapi import FastAPI
-from gradio import Blocks
-
-<<<<<<< HEAD
-from modules import timer
-=======
-from modules import errors
->>>>>>> 36888092
-
-
-def report_exception(c, job):
-    errors.report(f"Error executing callback {job} for {c.script}", exc_info=True)
-
-
-class ImageSaveParams:
-    def __init__(self, image, p, filename, pnginfo):
-        self.image = image
-        """the PIL image itself"""
-
-        self.p = p
-        """p object with processing parameters; either StableDiffusionProcessing or an object with same fields"""
-
-        self.filename = filename
-        """name of file that the image would be saved to"""
-
-        self.pnginfo = pnginfo
-        """dictionary with parameters for image's PNG info data; infotext will have the key 'parameters'"""
-
-
-class CFGDenoiserParams:
-    def __init__(self, x, image_cond, sigma, sampling_step, total_sampling_steps, text_cond, text_uncond):
-        self.x = x
-        """Latent image representation in the process of being denoised"""
-
-        self.image_cond = image_cond
-        """Conditioning image"""
-
-        self.sigma = sigma
-        """Current sigma noise step value"""
-
-        self.sampling_step = sampling_step
-        """Current Sampling step number"""
-
-        self.total_sampling_steps = total_sampling_steps
-        """Total number of sampling steps planned"""
-
-        self.text_cond = text_cond
-        """ Encoder hidden states of text conditioning from prompt"""
-
-        self.text_uncond = text_uncond
-        """ Encoder hidden states of text conditioning from negative prompt"""
-
-
-class CFGDenoisedParams:
-    def __init__(self, x, sampling_step, total_sampling_steps, inner_model):
-        self.x = x
-        """Latent image representation in the process of being denoised"""
-
-        self.sampling_step = sampling_step
-        """Current Sampling step number"""
-
-        self.total_sampling_steps = total_sampling_steps
-        """Total number of sampling steps planned"""
-
-        self.inner_model = inner_model
-        """Inner model reference used for denoising"""
-
-
-class AfterCFGCallbackParams:
-    def __init__(self, x, sampling_step, total_sampling_steps):
-        self.x = x
-        """Latent image representation in the process of being denoised"""
-
-        self.sampling_step = sampling_step
-        """Current Sampling step number"""
-
-        self.total_sampling_steps = total_sampling_steps
-        """Total number of sampling steps planned"""
-
-
-class UiTrainTabParams:
-    def __init__(self, txt2img_preview_params):
-        self.txt2img_preview_params = txt2img_preview_params
-
-
-class ImageGridLoopParams:
-    def __init__(self, imgs, cols, rows):
-        self.imgs = imgs
-        self.cols = cols
-        self.rows = rows
-
-
-ScriptCallback = namedtuple("ScriptCallback", ["script", "callback"])
-callback_map = dict(
-    callbacks_app_started=[],
-    callbacks_model_loaded=[],
-    callbacks_ui_tabs=[],
-    callbacks_ui_train_tabs=[],
-    callbacks_ui_settings=[],
-    callbacks_before_image_saved=[],
-    callbacks_image_saved=[],
-    callbacks_cfg_denoiser=[],
-    callbacks_cfg_denoised=[],
-    callbacks_cfg_after_cfg=[],
-    callbacks_before_component=[],
-    callbacks_after_component=[],
-    callbacks_image_grid=[],
-    callbacks_infotext_pasted=[],
-    callbacks_script_unloaded=[],
-    callbacks_before_ui=[],
-    callbacks_on_reload=[],
-    callbacks_list_optimizers=[],
-    callbacks_list_unets=[],
-)
-
-
-def clear_callbacks():
-    for callback_list in callback_map.values():
-        callback_list.clear()
-
-
-def app_started_callback(demo: Optional[Blocks], app: FastAPI):
-    for c in callback_map['callbacks_app_started']:
-        try:
-            c.callback(demo, app)
-            timer.startup_timer.record(c.script)
-        except Exception:
-            report_exception(c, 'app_started_callback')
-
-
-def app_reload_callback():
-    for c in callback_map['callbacks_on_reload']:
-        try:
-            c.callback()
-        except Exception:
-            report_exception(c, 'callbacks_on_reload')
-
-
-def model_loaded_callback(sd_model):
-    for c in callback_map['callbacks_model_loaded']:
-        try:
-            c.callback(sd_model)
-        except Exception:
-            report_exception(c, 'model_loaded_callback')
-
-
-def ui_tabs_callback():
-    res = []
-
-    for c in callback_map['callbacks_ui_tabs']:
-        try:
-            res += c.callback() or []
-        except Exception:
-            report_exception(c, 'ui_tabs_callback')
-
-    return res
-
-
-def ui_train_tabs_callback(params: UiTrainTabParams):
-    for c in callback_map['callbacks_ui_train_tabs']:
-        try:
-            c.callback(params)
-        except Exception:
-            report_exception(c, 'callbacks_ui_train_tabs')
-
-
-def ui_settings_callback():
-    for c in callback_map['callbacks_ui_settings']:
-        try:
-            c.callback()
-        except Exception:
-            report_exception(c, 'ui_settings_callback')
-
-
-def before_image_saved_callback(params: ImageSaveParams):
-    for c in callback_map['callbacks_before_image_saved']:
-        try:
-            c.callback(params)
-        except Exception:
-            report_exception(c, 'before_image_saved_callback')
-
-
-def image_saved_callback(params: ImageSaveParams):
-    for c in callback_map['callbacks_image_saved']:
-        try:
-            c.callback(params)
-        except Exception:
-            report_exception(c, 'image_saved_callback')
-
-
-def cfg_denoiser_callback(params: CFGDenoiserParams):
-    for c in callback_map['callbacks_cfg_denoiser']:
-        try:
-            c.callback(params)
-        except Exception:
-            report_exception(c, 'cfg_denoiser_callback')
-
-
-def cfg_denoised_callback(params: CFGDenoisedParams):
-    for c in callback_map['callbacks_cfg_denoised']:
-        try:
-            c.callback(params)
-        except Exception:
-            report_exception(c, 'cfg_denoised_callback')
-
-
-def cfg_after_cfg_callback(params: AfterCFGCallbackParams):
-    for c in callback_map['callbacks_cfg_after_cfg']:
-        try:
-            c.callback(params)
-        except Exception:
-            report_exception(c, 'cfg_after_cfg_callback')
-
-
-def before_component_callback(component, **kwargs):
-    for c in callback_map['callbacks_before_component']:
-        try:
-            c.callback(component, **kwargs)
-        except Exception:
-            report_exception(c, 'before_component_callback')
-
-
-def after_component_callback(component, **kwargs):
-    for c in callback_map['callbacks_after_component']:
-        try:
-            c.callback(component, **kwargs)
-        except Exception:
-            report_exception(c, 'after_component_callback')
-
-
-def image_grid_callback(params: ImageGridLoopParams):
-    for c in callback_map['callbacks_image_grid']:
-        try:
-            c.callback(params)
-        except Exception:
-            report_exception(c, 'image_grid')
-
-
-def infotext_pasted_callback(infotext: str, params: Dict[str, Any]):
-    for c in callback_map['callbacks_infotext_pasted']:
-        try:
-            c.callback(infotext, params)
-        except Exception:
-            report_exception(c, 'infotext_pasted')
-
-
-def script_unloaded_callback():
-    for c in reversed(callback_map['callbacks_script_unloaded']):
-        try:
-            c.callback()
-        except Exception:
-            report_exception(c, 'script_unloaded')
-
-
-def before_ui_callback():
-    for c in reversed(callback_map['callbacks_before_ui']):
-        try:
-            c.callback()
-        except Exception:
-            report_exception(c, 'before_ui')
-
-
-def list_optimizers_callback():
-    res = []
-
-    for c in callback_map['callbacks_list_optimizers']:
-        try:
-            c.callback(res)
-        except Exception:
-            report_exception(c, 'list_optimizers')
-
-    return res
-
-
-def list_unets_callback():
-    res = []
-
-    for c in callback_map['callbacks_list_unets']:
-        try:
-            c.callback(res)
-        except Exception:
-            report_exception(c, 'list_unets')
-
-    return res
-
-
-def add_callback(callbacks, fun):
-    stack = [x for x in inspect.stack() if x.filename != __file__]
-    filename = stack[0].filename if len(stack) > 0 else 'unknown file'
-
-    callbacks.append(ScriptCallback(filename, fun))
-
-
-def remove_current_script_callbacks():
-    stack = [x for x in inspect.stack() if x.filename != __file__]
-    filename = stack[0].filename if len(stack) > 0 else 'unknown file'
-    if filename == 'unknown file':
-        return
-    for callback_list in callback_map.values():
-        for callback_to_remove in [cb for cb in callback_list if cb.script == filename]:
-            callback_list.remove(callback_to_remove)
-
-
-def remove_callbacks_for_function(callback_func):
-    for callback_list in callback_map.values():
-        for callback_to_remove in [cb for cb in callback_list if cb.callback == callback_func]:
-            callback_list.remove(callback_to_remove)
-
-
-def on_app_started(callback):
-    """register a function to be called when the webui started, the gradio `Block` component and
-    fastapi `FastAPI` object are passed as the arguments"""
-    add_callback(callback_map['callbacks_app_started'], callback)
-
-
-def on_before_reload(callback):
-    """register a function to be called just before the server reloads."""
-    add_callback(callback_map['callbacks_on_reload'], callback)
-
-
-def on_model_loaded(callback):
-    """register a function to be called when the stable diffusion model is created; the model is
-    passed as an argument; this function is also called when the script is reloaded. """
-    add_callback(callback_map['callbacks_model_loaded'], callback)
-
-
-def on_ui_tabs(callback):
-    """register a function to be called when the UI is creating new tabs.
-    The function must either return a None, which means no new tabs to be added, or a list, where
-    each element is a tuple:
-        (gradio_component, title, elem_id)
-
-    gradio_component is a gradio component to be used for contents of the tab (usually gr.Blocks)
-    title is tab text displayed to user in the UI
-    elem_id is HTML id for the tab
-    """
-    add_callback(callback_map['callbacks_ui_tabs'], callback)
-
-
-def on_ui_train_tabs(callback):
-    """register a function to be called when the UI is creating new tabs for the train tab.
-    Create your new tabs with gr.Tab.
-    """
-    add_callback(callback_map['callbacks_ui_train_tabs'], callback)
-
-
-def on_ui_settings(callback):
-    """register a function to be called before UI settings are populated; add your settings
-    by using shared.opts.add_option(shared.OptionInfo(...)) """
-    add_callback(callback_map['callbacks_ui_settings'], callback)
-
-
-def on_before_image_saved(callback):
-    """register a function to be called before an image is saved to a file.
-    The callback is called with one argument:
-        - params: ImageSaveParams - parameters the image is to be saved with. You can change fields in this object.
-    """
-    add_callback(callback_map['callbacks_before_image_saved'], callback)
-
-
-def on_image_saved(callback):
-    """register a function to be called after an image is saved to a file.
-    The callback is called with one argument:
-        - params: ImageSaveParams - parameters the image was saved with. Changing fields in this object does nothing.
-    """
-    add_callback(callback_map['callbacks_image_saved'], callback)
-
-
-def on_cfg_denoiser(callback):
-    """register a function to be called in the kdiffussion cfg_denoiser method after building the inner model inputs.
-    The callback is called with one argument:
-        - params: CFGDenoiserParams - parameters to be passed to the inner model and sampling state details.
-    """
-    add_callback(callback_map['callbacks_cfg_denoiser'], callback)
-
-
-def on_cfg_denoised(callback):
-    """register a function to be called in the kdiffussion cfg_denoiser method after building the inner model inputs.
-    The callback is called with one argument:
-        - params: CFGDenoisedParams - parameters to be passed to the inner model and sampling state details.
-    """
-    add_callback(callback_map['callbacks_cfg_denoised'], callback)
-
-
-def on_cfg_after_cfg(callback):
-    """register a function to be called in the kdiffussion cfg_denoiser method after cfg calculations are completed.
-    The callback is called with one argument:
-        - params: AfterCFGCallbackParams - parameters to be passed to the script for post-processing after cfg calculation.
-    """
-    add_callback(callback_map['callbacks_cfg_after_cfg'], callback)
-
-
-def on_before_component(callback):
-    """register a function to be called before a component is created.
-    The callback is called with arguments:
-        - component - gradio component that is about to be created.
-        - **kwargs - args to gradio.components.IOComponent.__init__ function
-
-    Use elem_id/label fields of kwargs to figure out which component it is.
-    This can be useful to inject your own components somewhere in the middle of vanilla UI.
-    """
-    add_callback(callback_map['callbacks_before_component'], callback)
-
-
-def on_after_component(callback):
-    """register a function to be called after a component is created. See on_before_component for more."""
-    add_callback(callback_map['callbacks_after_component'], callback)
-
-
-def on_image_grid(callback):
-    """register a function to be called before making an image grid.
-    The callback is called with one argument:
-       - params: ImageGridLoopParams - parameters to be used for grid creation. Can be modified.
-    """
-    add_callback(callback_map['callbacks_image_grid'], callback)
-
-
-def on_infotext_pasted(callback):
-    """register a function to be called before applying an infotext.
-    The callback is called with two arguments:
-       - infotext: str - raw infotext.
-       - result: Dict[str, any] - parsed infotext parameters.
-    """
-    add_callback(callback_map['callbacks_infotext_pasted'], callback)
-
-
-def on_script_unloaded(callback):
-    """register a function to be called before the script is unloaded. Any hooks/hijacks/monkeying about that
-    the script did should be reverted here"""
-
-    add_callback(callback_map['callbacks_script_unloaded'], callback)
-
-
-def on_before_ui(callback):
-    """register a function to be called before the UI is created."""
-
-    add_callback(callback_map['callbacks_before_ui'], callback)
-
-
-def on_list_optimizers(callback):
-    """register a function to be called when UI is making a list of cross attention optimization options.
-    The function will be called with one argument, a list, and shall add objects of type modules.sd_hijack_optimizations.SdOptimization
-    to it."""
-
-    add_callback(callback_map['callbacks_list_optimizers'], callback)
-
-
-def on_list_unets(callback):
-    """register a function to be called when UI is making a list of alternative options for unet.
-    The function will be called with one argument, a list, and shall add objects of type modules.sd_unet.SdUnetOption to it."""
-
-    add_callback(callback_map['callbacks_list_unets'], callback)
+import inspect
+from collections import namedtuple
+from typing import Optional, Dict, Any
+
+from fastapi import FastAPI
+from gradio import Blocks
+
+from modules import errors, timer
+
+
+def report_exception(c, job):
+    errors.report(f"Error executing callback {job} for {c.script}", exc_info=True)
+
+
+class ImageSaveParams:
+    def __init__(self, image, p, filename, pnginfo):
+        self.image = image
+        """the PIL image itself"""
+
+        self.p = p
+        """p object with processing parameters; either StableDiffusionProcessing or an object with same fields"""
+
+        self.filename = filename
+        """name of file that the image would be saved to"""
+
+        self.pnginfo = pnginfo
+        """dictionary with parameters for image's PNG info data; infotext will have the key 'parameters'"""
+
+
+class CFGDenoiserParams:
+    def __init__(self, x, image_cond, sigma, sampling_step, total_sampling_steps, text_cond, text_uncond):
+        self.x = x
+        """Latent image representation in the process of being denoised"""
+
+        self.image_cond = image_cond
+        """Conditioning image"""
+
+        self.sigma = sigma
+        """Current sigma noise step value"""
+
+        self.sampling_step = sampling_step
+        """Current Sampling step number"""
+
+        self.total_sampling_steps = total_sampling_steps
+        """Total number of sampling steps planned"""
+
+        self.text_cond = text_cond
+        """ Encoder hidden states of text conditioning from prompt"""
+
+        self.text_uncond = text_uncond
+        """ Encoder hidden states of text conditioning from negative prompt"""
+
+
+class CFGDenoisedParams:
+    def __init__(self, x, sampling_step, total_sampling_steps, inner_model):
+        self.x = x
+        """Latent image representation in the process of being denoised"""
+
+        self.sampling_step = sampling_step
+        """Current Sampling step number"""
+
+        self.total_sampling_steps = total_sampling_steps
+        """Total number of sampling steps planned"""
+
+        self.inner_model = inner_model
+        """Inner model reference used for denoising"""
+
+
+class AfterCFGCallbackParams:
+    def __init__(self, x, sampling_step, total_sampling_steps):
+        self.x = x
+        """Latent image representation in the process of being denoised"""
+
+        self.sampling_step = sampling_step
+        """Current Sampling step number"""
+
+        self.total_sampling_steps = total_sampling_steps
+        """Total number of sampling steps planned"""
+
+
+class UiTrainTabParams:
+    def __init__(self, txt2img_preview_params):
+        self.txt2img_preview_params = txt2img_preview_params
+
+
+class ImageGridLoopParams:
+    def __init__(self, imgs, cols, rows):
+        self.imgs = imgs
+        self.cols = cols
+        self.rows = rows
+
+
+ScriptCallback = namedtuple("ScriptCallback", ["script", "callback"])
+callback_map = dict(
+    callbacks_app_started=[],
+    callbacks_model_loaded=[],
+    callbacks_ui_tabs=[],
+    callbacks_ui_train_tabs=[],
+    callbacks_ui_settings=[],
+    callbacks_before_image_saved=[],
+    callbacks_image_saved=[],
+    callbacks_cfg_denoiser=[],
+    callbacks_cfg_denoised=[],
+    callbacks_cfg_after_cfg=[],
+    callbacks_before_component=[],
+    callbacks_after_component=[],
+    callbacks_image_grid=[],
+    callbacks_infotext_pasted=[],
+    callbacks_script_unloaded=[],
+    callbacks_before_ui=[],
+    callbacks_on_reload=[],
+    callbacks_list_optimizers=[],
+    callbacks_list_unets=[],
+)
+
+
+def clear_callbacks():
+    for callback_list in callback_map.values():
+        callback_list.clear()
+
+
+def app_started_callback(demo: Optional[Blocks], app: FastAPI):
+    for c in callback_map['callbacks_app_started']:
+        try:
+            c.callback(demo, app)
+            timer.startup_timer.record(c.script)
+        except Exception:
+            report_exception(c, 'app_started_callback')
+
+
+def app_reload_callback():
+    for c in callback_map['callbacks_on_reload']:
+        try:
+            c.callback()
+        except Exception:
+            report_exception(c, 'callbacks_on_reload')
+
+
+def model_loaded_callback(sd_model):
+    for c in callback_map['callbacks_model_loaded']:
+        try:
+            c.callback(sd_model)
+        except Exception:
+            report_exception(c, 'model_loaded_callback')
+
+
+def ui_tabs_callback():
+    res = []
+
+    for c in callback_map['callbacks_ui_tabs']:
+        try:
+            res += c.callback() or []
+        except Exception:
+            report_exception(c, 'ui_tabs_callback')
+
+    return res
+
+
+def ui_train_tabs_callback(params: UiTrainTabParams):
+    for c in callback_map['callbacks_ui_train_tabs']:
+        try:
+            c.callback(params)
+        except Exception:
+            report_exception(c, 'callbacks_ui_train_tabs')
+
+
+def ui_settings_callback():
+    for c in callback_map['callbacks_ui_settings']:
+        try:
+            c.callback()
+        except Exception:
+            report_exception(c, 'ui_settings_callback')
+
+
+def before_image_saved_callback(params: ImageSaveParams):
+    for c in callback_map['callbacks_before_image_saved']:
+        try:
+            c.callback(params)
+        except Exception:
+            report_exception(c, 'before_image_saved_callback')
+
+
+def image_saved_callback(params: ImageSaveParams):
+    for c in callback_map['callbacks_image_saved']:
+        try:
+            c.callback(params)
+        except Exception:
+            report_exception(c, 'image_saved_callback')
+
+
+def cfg_denoiser_callback(params: CFGDenoiserParams):
+    for c in callback_map['callbacks_cfg_denoiser']:
+        try:
+            c.callback(params)
+        except Exception:
+            report_exception(c, 'cfg_denoiser_callback')
+
+
+def cfg_denoised_callback(params: CFGDenoisedParams):
+    for c in callback_map['callbacks_cfg_denoised']:
+        try:
+            c.callback(params)
+        except Exception:
+            report_exception(c, 'cfg_denoised_callback')
+
+
+def cfg_after_cfg_callback(params: AfterCFGCallbackParams):
+    for c in callback_map['callbacks_cfg_after_cfg']:
+        try:
+            c.callback(params)
+        except Exception:
+            report_exception(c, 'cfg_after_cfg_callback')
+
+
+def before_component_callback(component, **kwargs):
+    for c in callback_map['callbacks_before_component']:
+        try:
+            c.callback(component, **kwargs)
+        except Exception:
+            report_exception(c, 'before_component_callback')
+
+
+def after_component_callback(component, **kwargs):
+    for c in callback_map['callbacks_after_component']:
+        try:
+            c.callback(component, **kwargs)
+        except Exception:
+            report_exception(c, 'after_component_callback')
+
+
+def image_grid_callback(params: ImageGridLoopParams):
+    for c in callback_map['callbacks_image_grid']:
+        try:
+            c.callback(params)
+        except Exception:
+            report_exception(c, 'image_grid')
+
+
+def infotext_pasted_callback(infotext: str, params: Dict[str, Any]):
+    for c in callback_map['callbacks_infotext_pasted']:
+        try:
+            c.callback(infotext, params)
+        except Exception:
+            report_exception(c, 'infotext_pasted')
+
+
+def script_unloaded_callback():
+    for c in reversed(callback_map['callbacks_script_unloaded']):
+        try:
+            c.callback()
+        except Exception:
+            report_exception(c, 'script_unloaded')
+
+
+def before_ui_callback():
+    for c in reversed(callback_map['callbacks_before_ui']):
+        try:
+            c.callback()
+        except Exception:
+            report_exception(c, 'before_ui')
+
+
+def list_optimizers_callback():
+    res = []
+
+    for c in callback_map['callbacks_list_optimizers']:
+        try:
+            c.callback(res)
+        except Exception:
+            report_exception(c, 'list_optimizers')
+
+    return res
+
+
+def list_unets_callback():
+    res = []
+
+    for c in callback_map['callbacks_list_unets']:
+        try:
+            c.callback(res)
+        except Exception:
+            report_exception(c, 'list_unets')
+
+    return res
+
+
+def add_callback(callbacks, fun):
+    stack = [x for x in inspect.stack() if x.filename != __file__]
+    filename = stack[0].filename if len(stack) > 0 else 'unknown file'
+
+    callbacks.append(ScriptCallback(filename, fun))
+
+
+def remove_current_script_callbacks():
+    stack = [x for x in inspect.stack() if x.filename != __file__]
+    filename = stack[0].filename if len(stack) > 0 else 'unknown file'
+    if filename == 'unknown file':
+        return
+    for callback_list in callback_map.values():
+        for callback_to_remove in [cb for cb in callback_list if cb.script == filename]:
+            callback_list.remove(callback_to_remove)
+
+
+def remove_callbacks_for_function(callback_func):
+    for callback_list in callback_map.values():
+        for callback_to_remove in [cb for cb in callback_list if cb.callback == callback_func]:
+            callback_list.remove(callback_to_remove)
+
+
+def on_app_started(callback):
+    """register a function to be called when the webui started, the gradio `Block` component and
+    fastapi `FastAPI` object are passed as the arguments"""
+    add_callback(callback_map['callbacks_app_started'], callback)
+
+
+def on_before_reload(callback):
+    """register a function to be called just before the server reloads."""
+    add_callback(callback_map['callbacks_on_reload'], callback)
+
+
+def on_model_loaded(callback):
+    """register a function to be called when the stable diffusion model is created; the model is
+    passed as an argument; this function is also called when the script is reloaded. """
+    add_callback(callback_map['callbacks_model_loaded'], callback)
+
+
+def on_ui_tabs(callback):
+    """register a function to be called when the UI is creating new tabs.
+    The function must either return a None, which means no new tabs to be added, or a list, where
+    each element is a tuple:
+        (gradio_component, title, elem_id)
+
+    gradio_component is a gradio component to be used for contents of the tab (usually gr.Blocks)
+    title is tab text displayed to user in the UI
+    elem_id is HTML id for the tab
+    """
+    add_callback(callback_map['callbacks_ui_tabs'], callback)
+
+
+def on_ui_train_tabs(callback):
+    """register a function to be called when the UI is creating new tabs for the train tab.
+    Create your new tabs with gr.Tab.
+    """
+    add_callback(callback_map['callbacks_ui_train_tabs'], callback)
+
+
+def on_ui_settings(callback):
+    """register a function to be called before UI settings are populated; add your settings
+    by using shared.opts.add_option(shared.OptionInfo(...)) """
+    add_callback(callback_map['callbacks_ui_settings'], callback)
+
+
+def on_before_image_saved(callback):
+    """register a function to be called before an image is saved to a file.
+    The callback is called with one argument:
+        - params: ImageSaveParams - parameters the image is to be saved with. You can change fields in this object.
+    """
+    add_callback(callback_map['callbacks_before_image_saved'], callback)
+
+
+def on_image_saved(callback):
+    """register a function to be called after an image is saved to a file.
+    The callback is called with one argument:
+        - params: ImageSaveParams - parameters the image was saved with. Changing fields in this object does nothing.
+    """
+    add_callback(callback_map['callbacks_image_saved'], callback)
+
+
+def on_cfg_denoiser(callback):
+    """register a function to be called in the kdiffussion cfg_denoiser method after building the inner model inputs.
+    The callback is called with one argument:
+        - params: CFGDenoiserParams - parameters to be passed to the inner model and sampling state details.
+    """
+    add_callback(callback_map['callbacks_cfg_denoiser'], callback)
+
+
+def on_cfg_denoised(callback):
+    """register a function to be called in the kdiffussion cfg_denoiser method after building the inner model inputs.
+    The callback is called with one argument:
+        - params: CFGDenoisedParams - parameters to be passed to the inner model and sampling state details.
+    """
+    add_callback(callback_map['callbacks_cfg_denoised'], callback)
+
+
+def on_cfg_after_cfg(callback):
+    """register a function to be called in the kdiffussion cfg_denoiser method after cfg calculations are completed.
+    The callback is called with one argument:
+        - params: AfterCFGCallbackParams - parameters to be passed to the script for post-processing after cfg calculation.
+    """
+    add_callback(callback_map['callbacks_cfg_after_cfg'], callback)
+
+
+def on_before_component(callback):
+    """register a function to be called before a component is created.
+    The callback is called with arguments:
+        - component - gradio component that is about to be created.
+        - **kwargs - args to gradio.components.IOComponent.__init__ function
+
+    Use elem_id/label fields of kwargs to figure out which component it is.
+    This can be useful to inject your own components somewhere in the middle of vanilla UI.
+    """
+    add_callback(callback_map['callbacks_before_component'], callback)
+
+
+def on_after_component(callback):
+    """register a function to be called after a component is created. See on_before_component for more."""
+    add_callback(callback_map['callbacks_after_component'], callback)
+
+
+def on_image_grid(callback):
+    """register a function to be called before making an image grid.
+    The callback is called with one argument:
+       - params: ImageGridLoopParams - parameters to be used for grid creation. Can be modified.
+    """
+    add_callback(callback_map['callbacks_image_grid'], callback)
+
+
+def on_infotext_pasted(callback):
+    """register a function to be called before applying an infotext.
+    The callback is called with two arguments:
+       - infotext: str - raw infotext.
+       - result: Dict[str, any] - parsed infotext parameters.
+    """
+    add_callback(callback_map['callbacks_infotext_pasted'], callback)
+
+
+def on_script_unloaded(callback):
+    """register a function to be called before the script is unloaded. Any hooks/hijacks/monkeying about that
+    the script did should be reverted here"""
+
+    add_callback(callback_map['callbacks_script_unloaded'], callback)
+
+
+def on_before_ui(callback):
+    """register a function to be called before the UI is created."""
+
+    add_callback(callback_map['callbacks_before_ui'], callback)
+
+
+def on_list_optimizers(callback):
+    """register a function to be called when UI is making a list of cross attention optimization options.
+    The function will be called with one argument, a list, and shall add objects of type modules.sd_hijack_optimizations.SdOptimization
+    to it."""
+
+    add_callback(callback_map['callbacks_list_optimizers'], callback)
+
+
+def on_list_unets(callback):
+    """register a function to be called when UI is making a list of alternative options for unet.
+    The function will be called with one argument, a list, and shall add objects of type modules.sd_unet.SdUnetOption to it."""
+
+    add_callback(callback_map['callbacks_list_unets'], callback)